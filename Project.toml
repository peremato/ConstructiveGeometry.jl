name = "ConstructiveGeometry"
uuid = "d7b4f48a-cc68-4606-be83-5982dfebca4b"
authors = ["Jerome Plut <jerome@fugue.cf> and contributors"]
version = "0.2.0"

[deps]
AbstractTrees = "1520ce14-60c1-5f80-bbc7-55ef81b5835c"
Clipper = "c8f6d549-b3ab-5508-a0d1-48fe138e8cc1"
Colors = "5ae59095-9a9b-59fe-a467-6f913c188581"
DataStructures = "864edb3b-99cc-5e75-8d2d-829cb0a9cfe8"
FastClosures = "9aa1b823-49e4-5ca5-8b0f-3971ec8bab6a"
FileIO = "5789e2e9-d7fb-5bc7-8068-2c6fae9b9549"
FixedPointNumbers = "53c48c17-4a7d-5ca2-90c5-79b7896eea93"
GLPK = "60bf3e95-4087-53dc-ae20-288a0d20c6a6"
HypergeometricFunctions = "34004b35-14d8-5ef3-9330-4cdb6864b03a"
IGLWrap_jll = "283677c1-8365-580c-84e5-ef4b5d190868"
LinearAlgebra = "37e2e46d-f89d-539d-b4ee-838fcccc9c8e"
Makie = "ee78f7c6-11fb-53f2-987a-cfe4a2b5a57a"
Polyhedra = "67491407-f73d-577b-9b50-8179a7c68029"
Printf = "de0858da-6303-5e67-8744-51eddeeeb8d7"
Rotations = "6038ab10-8711-5258-84ad-4b1120ba62dc"
StaticArrays = "90137ffa-7385-5640-81b9-e52037218182"
Triangulate = "f7e6ffb2-c36d-4f8f-a77e-16e897189344"
Unitful = "1986cc42-f94f-5a68-af5c-568840ba703d"

[compat]
AbstractTrees = "0.3"
Clipper = "0.6"
Colors = "0.12"
DataStructures = "0.17, 0.18"
FastClosures = "0.3"
FileIO = "1.11"
FixedPointNumbers = "0.8"
GLPK = "0.14, 1"
HypergeometricFunctions = "0.3.8"
IGLWrap_jll = "0.1.3"
<<<<<<< HEAD
Makie = "0.14"
Polyhedra = "0.6, 0.7"
=======
Makie = "0.14, 0.17"
Polyhedra = "0.6"
>>>>>>> 65afb0fc
Rotations = "1.0.4"
StaticArrays = "1"
Triangulate = "2"
Unitful = "1.9"
julia = "1.6"

[extras]
Test = "8dfed614-e22c-5e08-85e1-65c5234f0b40"

[targets]
test = ["Test"]<|MERGE_RESOLUTION|>--- conflicted
+++ resolved
@@ -34,13 +34,8 @@
 GLPK = "0.14, 1"
 HypergeometricFunctions = "0.3.8"
 IGLWrap_jll = "0.1.3"
-<<<<<<< HEAD
-Makie = "0.14"
+Makie = "0.14, 0.17"
 Polyhedra = "0.6, 0.7"
-=======
-Makie = "0.14, 0.17"
-Polyhedra = "0.6"
->>>>>>> 65afb0fc
 Rotations = "1.0.4"
 StaticArrays = "1"
 Triangulate = "2"
